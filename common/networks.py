import numpy as np
import scipy.io
import torch
import torch.nn as nn
import torch.nn.functional as F
from tqdm import trange
from tqdm import tqdm
from typing import List
from torch.utils.data import DataLoader, TensorDataset

def compute_metrics(logits,true_labels):
    _, predicted = torch.max(logits, 1)  # Get the index of the maximum value in each row
    true_labels = true_labels.argmax(dim=1)
    correct = (predicted == true_labels).sum().item()
    total = true_labels.size(0)
    accuracy = correct / total
    return accuracy

def calculate_mse(original_images, reconstructed_images):
    """
    Calculate the Mean Squared Error (MSE) between original and reconstructed images.
    
    Parameters:
    - original_images: A list or tenosr of original images.
    - reconstructed_images: A list or tensor of reconstructed images.
    
    Returns:
    - mean_squared_error: The average MSE over all the images.
    """

    if original_images.shape != reconstructed_images.shape:
        raise ValueError("Original and reconstructed images must have the same shape.")
    mse_per_image = np.mean((original_images - reconstructed_images) ** 2, axis=1)
    mean_squared_error = np.mean(mse_per_image)
    
    return mean_squared_error

class RBM:
    def __init__(self,input_size=320,hidden_size=10,device=None):
        super(RBM,self).__init__()
        self.input_size = input_size
        self.hidden_size = hidden_size
        self.std = 1e-1
        self.W = nn.Parameter(self.std*torch.randn((hidden_size,input_size),device=device)) # Weights matrix
        self.b = nn.Parameter(torch.zeros(hidden_size,device=device)) # bias for observed data
        self.a = nn.Parameter(torch.zeros(input_size,device=device)) # bias for hidden data
        self.device = device
    
    def forward(self,inputs):
        #print(self.W.device)
        h = F.linear(inputs,self.W, self.b)
        out = torch.sigmoid(h)
        return out
    
    def backward(self,latent):
        v = F.linear(latent,self.W.T ,self.a)
        return torch.sigmoid(v)
    
    def gibbs(self,inputs,k=1):
        x = inputs.clone()
        bs = x.size(0) 
        for i in range(k):
            prob = self.forward(x) #bs,hidden_size
            u = torch.rand(bs,self.hidden_size,device=self.device)
            h = (prob >=u).float()
            prob_ = self.backward(h)
            u = torch.rand(bs,self.input_size,device=self.device)
            x = (prob_ >=u).float()
        return x

    def train(self,data,n_steps,alpha,batch_size=30,k=1):
        """
        Contrastive Divergence 1
        """
        batch_size = min(batch_size,len(data))
        dataset = TensorDataset(data)  # `data` est votre tenseur
        data_loader = DataLoader(dataset, batch_size=batch_size, shuffle=True)
        for i in range(n_steps):
            for batch in data_loader:
                x = batch[0]
                x_ = self.gibbs(x,k)  # renvoye après un forward et un backward de GIBBS
                u,v = self.forward(x),self.forward(x_)
                self.W.data = self.W + alpha*(torch.matmul(u.T, x) - torch.matmul(v.T, x_))/batch_size
                self.b.data = self.b + alpha*(torch.sum(u - v, dim=0))/batch_size
                self.a.data = self.a + alpha*(torch.sum(x - x_, dim=0))/batch_size

    def generate(self,n_images,k=10):
        x = torch.randn((n_images,self.input_size),device=self.device)
        samples = self.gibbs(x,k)
        return samples


class DBN:
    def __init__(self,input_size,hidden_sizes: List,device):
        super(DBN,self).__init__()
        self.input_size = input_size
        self.device = device
        self.layers = [RBM(input_size,hidden_sizes[0],device)]
        for i in range(len(hidden_sizes)-1):
            self.layers.append(RBM(hidden_sizes[i],hidden_sizes[i+1],device))
    
    def train(self,data,n_steps,alpha,batch_size=30,k=1):
        data_ = data.clone()
        for i in trange(len(self.layers)):
            layer = self.layers[i]
            layer.train(data_,n_steps,alpha,batch_size,k)
            data_ = layer.forward(data_)
            

        
    def generate(self,n_images,k):
        layer = self.layers[-1]
<<<<<<< HEAD
        x = torch.zeros((n_images,layer.input_size),device=self.device)
        #x = torch.rand((n_images,layer.input_size),device=self.device) pour tester avec une init aleatoire
=======
        x = torch.randn((n_images,layer.input_size),device=self.device)
>>>>>>> 3f16588c
        x_ = layer.gibbs(x,k)
        for layer in self.layers[-2::-1]:
            prob = layer.backward(x_)
            u = torch.rand(n_images,layer.input_size,device=self.device)
            x_ = (prob >=u).float()
        samples = x_
        return samples
    


class DNN(nn.Module):
    def __init__(self,input_size,hidden_sizes: List,out_size,device):
        super(DNN,self).__init__()
        self.input_size = input_size
        self.dbn = DBN(input_size,hidden_sizes,device)
        self.fc = nn.Sequential(nn.Identity(),nn.Dropout(0.2),nn.ReLU(),nn.Linear(hidden_sizes[-1],out_size))
        self.device = device
    
    
    
        # Manually register parameters of each RBM layer
        for i, rbm in enumerate(self.dbn.layers):
            self.register_parameter(name=f'W_{i}', param=rbm.W)
            self.register_parameter(name=f'b_{i}', param=rbm.b)
            
            
    def pretrain(self,data,n_steps,alpha,batch_size=30,k=1):
        self.dbn.train(data,n_steps,alpha,batch_size,k)
    
    def forward(self,inputs):
        for layer in self.dbn.layers:
            inputs = layer.forward(inputs)
        inputs = self.fc(inputs)
        out = F.softmax(inputs,dim=-1)
        return out
    
    def train(self,dataloader,n_epochs,lr):
        optimizer = torch.optim.Adam(self.parameters(),lr=lr)
        for i in trange(n_epochs):
            avg_loss, avg_acc = 0.0, 0.0
            n = 0.
            for data in dataloader:
                inputs, labels = data
                inputs = inputs.to(self.device)
                labels = labels.to(self.device)
                preds = self(inputs)
                loss = F.binary_cross_entropy(preds,labels)
                optimizer.zero_grad()
                loss.backward()
                optimizer.step()

    @torch.no_grad()
    def evaluate(self,val_loader):
        avg_loss, avg_acc = 0.0, 0.0
        n = 0.
        for data in val_loader:
            inputs, labels = data
            inputs = inputs.to(self.device)
            labels = labels.to(self.device)
            preds = self(inputs)
            loss = F.binary_cross_entropy(preds,labels)
            n+= inputs.size(0)
            acc = compute_metrics(preds,labels)
            avg_acc += acc*inputs.size(0)
            avg_loss += loss.item()*inputs.size(0)
        avg_loss, avg_acc = avg_loss / n, avg_acc / n
        return avg_acc

class VariationalAutoEncoder(nn.Module):
    def __init__(self, input_dim, z_dim, device):
        super().__init__()

        self.device=device
        self.z_dim=z_dim
        self.input_dim=input_dim
        # encoder
        self.img_2hid1 = nn.Linear(self.input_dim, 256)
        self.img_2hid2 = nn.Linear(256, 128)
        self.img_2hid3 = nn.Linear(128, 20)
        


        self.hid_2mu = nn.Linear(20, self.z_dim)
        self.hid_2sigma = nn.Linear(20, self.z_dim)

        # decoder
        self.z_2hid1 = nn.Linear(z_dim, 20)
        self.z_2hid2 = nn.Linear(20, 128)
        self.z_2hid3 = nn.Linear(128, 256)
        self.hid_2img = nn.Linear(256, self.input_dim)

    def encode(self, x):
        h = F.relu(self.img_2hid1(x))
        h = F.relu(self.img_2hid2(h))
        h = F.relu(self.img_2hid3(h))
        mu = self.hid_2mu(h)
        sigma = self.hid_2sigma(h)
        return mu, sigma

    def decode(self, z):
        new_h = F.relu(self.z_2hid1(z))
        new_h = F.relu(self.z_2hid2(new_h))
        new_h = F.relu(self.z_2hid3(new_h))
        x = torch.sigmoid(self.hid_2img(new_h))
        return x

    def forward(self, x):
      mu, sigma = self.encode(x)

      # Sample from latent distribution from encoder
      epsilon = torch.randn_like(sigma)
      z_reparametrized = mu + sigma*epsilon

      x = self.decode(z_reparametrized)
      return x, mu, sigma

    def generate_images(self, num_samples):
        with torch.no_grad():
            z = torch.randn(num_samples, self.z_dim).to(self.device)
            samples = self.decode(z)
            samples = torch.where(samples < 0.5, torch.zeros_like(samples), torch.ones_like(samples))
        return samples

    def reconstruct_images(self, x):
        generated_images = []
        for image in x:
            with torch.no_grad():
                #image = torch.clamp(image.view(1, -1), 0, 1)
                mean, std = self.encode(image.to(self.device))
                epsilon = torch.randn_like(std)
                z = mean + epsilon * std
                out = self.decode(z)

                out = torch.where(out < 0.5, torch.zeros_like(out), torch.ones_like(out))
                generated_images.append(out)
        return generated_images

    def train(self,num_epochs, optimizer, loss_fn, train_loader):
    # Start training
        for epoch in range(num_epochs):
            loop = tqdm(enumerate(train_loader))
            for i, x in loop:
                # Forward pass
                x = x.to(self.device).view(-1, self.input_dim)
                x_reconst, mu, sigma = self.forward(x)


                reconst_loss = loss_fn(x_reconst, x)
                kl_div = - torch.sum(1 + torch.log(sigma.pow(2)) - mu.pow(2) - sigma.pow(2))

                # Backprop and optimize
                loss = reconst_loss + kl_div
                optimizer.zero_grad()
                loss.backward()
                optimizer.step()
                loop.set_postfix(loss=loss.item())<|MERGE_RESOLUTION|>--- conflicted
+++ resolved
@@ -110,12 +110,7 @@
         
     def generate(self,n_images,k):
         layer = self.layers[-1]
-<<<<<<< HEAD
-        x = torch.zeros((n_images,layer.input_size),device=self.device)
-        #x = torch.rand((n_images,layer.input_size),device=self.device) pour tester avec une init aleatoire
-=======
         x = torch.randn((n_images,layer.input_size),device=self.device)
->>>>>>> 3f16588c
         x_ = layer.gibbs(x,k)
         for layer in self.layers[-2::-1]:
             prob = layer.backward(x_)
